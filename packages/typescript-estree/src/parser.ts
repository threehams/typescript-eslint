--- conflicted
+++ resolved
@@ -508,10 +508,6 @@
 }
 
 export { TSESTreeOptions, ParserServices };
-<<<<<<< HEAD
 export { clearCaches } from './tsconfig-parser';
 export * from './ts-estree';
-=======
-export * from './ts-estree';
-export { clearCaches } from './tsconfig-parser';
->>>>>>> 854620e9
+export { clearCaches } from './tsconfig-parser';